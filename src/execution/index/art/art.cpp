#include "duckdb/execution/index/art/art.hpp"
#include "duckdb/execution/expression_executor.hpp"
#include "duckdb/common/vector_operations/vector_operations.hpp"
#include "duckdb/main/client_context.hpp"
#include <algorithm>
#include <ctgmath>

using namespace duckdb;
using namespace std;

ART::ART(DataTable &table, vector<column_t> column_ids, vector<unique_ptr<Expression>> unbound_expressions,
         bool is_unique)
    : Index(IndexType::ART, table, column_ids, move(unbound_expressions)), is_unique(is_unique) {
	if (this->unbound_expressions.size() > 1) {
		throw NotImplementedException("Multiple columns in ART index not supported");
	}
	tree = nullptr;
	expression_result.Initialize(types);
	int n = 1;
	//! little endian if true
	if (*(char *)&n == 1) {
		is_little_endian = true;
	} else {
		is_little_endian = false;
	}
	switch (types[0]) {
	case TypeId::TINYINT:
		maxPrefix = sizeof(int8_t);
		break;
	case TypeId::SMALLINT:
		maxPrefix = sizeof(int16_t);
		break;
	case TypeId::INTEGER:
		maxPrefix = sizeof(int32_t);
		break;
	case TypeId::BIGINT:
		maxPrefix = sizeof(int64_t);
		break;
<<<<<<< HEAD
    case TypeId::FLOAT:
        maxPrefix = sizeof(float);
        break;
    case TypeId::DOUBLE:
        maxPrefix = sizeof(double);
        break;
    case TypeId::VARCHAR:
        maxPrefix = 8;
        break;
=======
	case TypeId::FLOAT:
		maxPrefix = sizeof(float);
		break;
	case TypeId::DOUBLE:
		maxPrefix = sizeof(double);
		break;
>>>>>>> 6fcb5ef8
	default:
		throw InvalidTypeException(types[0], "Invalid type for index");
	}
}

ART::~ART() {
}

bool ART::LeafMatches(Node *node, Key &key, unsigned depth) {
	if (depth != maxPrefix) {
		auto leaf = static_cast<Leaf *>(node);
		Key &leaf_key = *leaf->value;
		for (index_t i = depth; i < maxPrefix; i++) {
			if (leaf_key[i] != key[i]) {
				return false;
			}
		}
	}
	return true;
}

unique_ptr<IndexScanState> ART::InitializeScanSinglePredicate(Transaction &transaction, vector<column_t> column_ids,
                                                              Value value, ExpressionType expression_type) {
	auto result = make_unique<ARTIndexScanState>(column_ids);
	result->values[0] = value;
	result->expressions[0] = expression_type;
	return move(result);
}

unique_ptr<IndexScanState> ART::InitializeScanTwoPredicates(Transaction &transaction, vector<column_t> column_ids,
                                                            Value low_value, ExpressionType low_expression_type,
                                                            Value high_value, ExpressionType high_expression_type) {
	auto result = make_unique<ARTIndexScanState>(column_ids);
	result->values[0] = low_value;
	result->expressions[0] = low_expression_type;
	result->values[1] = high_value;
	result->expressions[1] = high_expression_type;
	return move(result);
}

//===--------------------------------------------------------------------===//
// Insert
//===--------------------------------------------------------------------===//
template <class T> static void generate_keys(DataChunk &input, vector<unique_ptr<Key>> &keys, bool is_little_endian) {
	auto input_data = (T *)input.data[0].data;
	VectorOperations::Exec(input.data[0], [&](index_t i, index_t k) {
		if (input.data[0].nullmask[i]) {
			keys.push_back(nullptr);
		} else {
			keys.push_back(Key::CreateKey<T>(input_data[i], is_little_endian));
		}
	});
}

void ART::GenerateKeys(DataChunk &input, vector<unique_ptr<Key>> &keys) {
	keys.reserve(STANDARD_VECTOR_SIZE);

	switch (input.data[0].type) {
	case TypeId::TINYINT:
		generate_keys<int8_t>(input, keys, is_little_endian);
		break;
	case TypeId::SMALLINT:
		generate_keys<int16_t>(input, keys, is_little_endian);
		break;
	case TypeId::INTEGER:
		generate_keys<int32_t>(input, keys, is_little_endian);
		break;
	case TypeId::BIGINT:
		generate_keys<int64_t>(input, keys, is_little_endian);
		break;
<<<<<<< HEAD
    case TypeId::FLOAT:
        generate_keys<float>(input, keys, is_little_endian);
        break;
    case TypeId::DOUBLE:
        generate_keys<double>(input, keys, is_little_endian);
        break;
    case TypeId::VARCHAR:
        generate_keys<char*>(input, keys, is_little_endian);
        break;
=======
	case TypeId::FLOAT:
		generate_keys<float>(input, keys, is_little_endian);
		break;
	case TypeId::DOUBLE:
		generate_keys<double>(input, keys, is_little_endian);
		break;
>>>>>>> 6fcb5ef8
	default:
		throw InvalidTypeException(input.data[0].type, "Invalid type for index");
	}
}

bool ART::Insert(IndexLock &lock, DataChunk &input, Vector &row_ids) {
	assert(row_ids.type == TypeId::BIGINT);
	assert(input.size() == row_ids.count);
	assert(types[0] == input.data[0].type);

	// generate the keys for the given input
	vector<unique_ptr<Key>> keys;
	GenerateKeys(input, keys);

	// now insert the elements into the index
	auto row_identifiers = (row_t *)row_ids.data;
	index_t failed_index = INVALID_INDEX;
	for (index_t i = 0; i < row_ids.count; i++) {
		if (!keys[i]) {
			continue;
		}
		row_t row_id = row_identifiers[row_ids.sel_vector ? row_ids.sel_vector[i] : i];
		if (!Insert(tree, move(keys[i]), 0, row_id)) {
			// failed to insert because of constraint violation
			failed_index = i;
			break;
		}
	}
	if (failed_index != INVALID_INDEX) {
		// failed to insert because of constraint violation: remove previously inserted entries
		// generate keys again
		keys.clear();
		GenerateKeys(input, keys);
		// now erase the entries
		for (index_t i = 0; i < failed_index; i++) {
			if (!keys[i]) {
				continue;
			}
			index_t k = row_ids.sel_vector ? row_ids.sel_vector[i] : i;
			row_t row_id = row_identifiers[k];
			Erase(tree, *keys[i], 0, row_id);
		}
		return false;
	}
	return true;
}

bool ART::Append(IndexLock &lock, DataChunk &appended_data, Vector &row_identifiers) {
	// first resolve the expressions for the index
	ExecuteExpressions(appended_data, expression_result);

	// now insert into the index
	return Insert(lock, expression_result, row_identifiers);
}

void ART::VerifyAppend(DataChunk &chunk) {
	if (!is_unique) {
		return;
	}

	// unique index, check
	lock_guard<mutex> l(lock);

	// first resolve the expressions for the index
	ExecuteExpressions(chunk, expression_result);

	// generate the keys for the given input
	vector<unique_ptr<Key>> keys;
	GenerateKeys(expression_result, keys);

	// now insert the elements into the index
	for (index_t i = 0; i < expression_result.size(); i++) {
		if (!keys[i]) {
			continue;
		}
		if (Lookup(tree, *keys[i], 0) != nullptr) {
			// node already exists in tree
			throw ConstraintException("duplicate key value violates primary key or unique constraint");
		}
	}
}

bool ART::InsertToLeaf(Leaf &leaf, row_t row_id) {
	if (is_unique && leaf.num_elements != 0) {
		return false;
	}
	leaf.Insert(row_id);
	return true;
}

bool ART::Insert(unique_ptr<Node> &node, unique_ptr<Key> value, unsigned depth, row_t row_id) {
	Key &key = *value;
	if (!node) {
		// node is currently empty, create a leaf here with the key
		node = make_unique<Leaf>(*this, move(value), row_id);
		return true;
	}

	if (node->type == NodeType::NLeaf) {
		// Replace leaf with Node4 and store both leaves in it
		auto leaf = static_cast<Leaf *>(node.get());

		Key &existingKey = *leaf->value;
		uint32_t newPrefixLength = 0;
		// Leaf node is already there, update row_id vector
		if (depth + newPrefixLength == existingKey.len && existingKey.len == key.len) {
			return InsertToLeaf(*leaf, row_id);
		}
		while (existingKey[depth + newPrefixLength] == key[depth + newPrefixLength]) {
			newPrefixLength++;
			// Leaf node is already there, update row_id vector
			if (depth + newPrefixLength == existingKey.len && existingKey.len == key.len) {
				return InsertToLeaf(*leaf, row_id);
			}
		}
        //! verify if we have to increase maxprefix size
        if (value->len > maxPrefix){
            maxPrefix = value->len;
        }
		unique_ptr<Node> newNode = make_unique<Node4>(*this);
		newNode->prefix_length = newPrefixLength;
		memcpy(newNode->prefix.get(), &key[depth], std::min(newPrefixLength, maxPrefix));
		Node4::insert(*this, newNode, existingKey[depth + newPrefixLength], node);
		unique_ptr<Node> leaf_node = make_unique<Leaf>(*this, move(value), row_id);
		Node4::insert(*this, newNode, key[depth + newPrefixLength], leaf_node);
		node = move(newNode);
		return true;
	}

	// Handle prefix of inner node
	if (node->prefix_length) {
		uint32_t mismatchPos = Node::PrefixMismatch(*this, node.get(), key, depth);
		if (mismatchPos != node->prefix_length) {
			// Prefix differs, create new node
			unique_ptr<Node> newNode = make_unique<Node4>(*this);
			newNode->prefix_length = mismatchPos;
			memcpy(newNode->prefix.get(), node->prefix.get(), std::min(mismatchPos, maxPrefix));
			// Break up prefix
			if (node->prefix_length < maxPrefix) {
				auto node_ptr = node.get();
				Node4::insert(*this, newNode, node->prefix[mismatchPos], node);
				node_ptr->prefix_length -= (mismatchPos + 1);
				memmove(node_ptr->prefix.get(), node_ptr->prefix.get() + mismatchPos + 1,
				        std::min(node_ptr->prefix_length, maxPrefix));
			} else {
				throw NotImplementedException("PrefixLength > MaxPrefixLength");
			}
            //! verify if we have to increase maxprefix size
            if (value->len > maxPrefix){
                maxPrefix = value->len;
            }
			unique_ptr<Node> leaf_node = make_unique<Leaf>(*this, move(value), row_id);
			Node4::insert(*this, newNode, key[depth + mismatchPos], leaf_node);
			node = move(newNode);
			return true;
		}
		depth += node->prefix_length;
	}

	// Recurse
	index_t pos = node->GetChildPos(key[depth]);
	if (pos != INVALID_INDEX) {
		auto child = node->GetChild(pos);
		return Insert(*child, move(value), depth + 1, row_id);
	}
    //! verify if we have to increase maxprefix size
    if (value->len > maxPrefix){
        maxPrefix = value->len;
    }
	unique_ptr<Node> newNode = make_unique<Leaf>(*this, move(value), row_id);
	Node::InsertLeaf(*this, node, key[depth], newNode);
	return true;
}

//===--------------------------------------------------------------------===//
// Delete
//===--------------------------------------------------------------------===//
void ART::Delete(IndexLock &state, DataChunk &input, Vector &row_ids) {
	// first resolve the expressions
	ExecuteExpressions(input, expression_result);

	// then generate the keys for the given input
	vector<unique_ptr<Key>> keys;
	GenerateKeys(expression_result, keys);

	// now erase the elements from the database
	auto row_identifiers = (int64_t *)row_ids.data;
	VectorOperations::Exec(row_ids, [&](index_t i, index_t k) {
		if (!keys[k]) {
			return;
		}
		Erase(tree, *keys[k], 0, row_identifiers[i]);
		// assert that the entry was erased properly
		assert(!is_unique || Lookup(tree, *keys[k], 0) == nullptr);
	});
}

void ART::Erase(unique_ptr<Node> &node, Key &key, unsigned depth, row_t row_id) {
	if (!node) {
		return;
	}
	// Delete a leaf from a tree
	if (node->type == NodeType::NLeaf) {
		// Make sure we have the right leaf
		if (ART::LeafMatches(node.get(), key, depth)) {
			node.reset();
		}
		return;
	}

	// Handle prefix
	if (node->prefix_length) {
		if (Node::PrefixMismatch(*this, node.get(), key, depth) != node->prefix_length) {
			return;
		}
		depth += node->prefix_length;
	}
	index_t pos = node->GetChildPos(key[depth]);
	if (pos != INVALID_INDEX) {
		auto child = node->GetChild(pos);
		assert(child);

		unique_ptr<Node> &child_ref = *child;
		if (child_ref->type == NodeType::NLeaf && LeafMatches(child_ref.get(), key, depth)) {
			// Leaf found, remove entry
			auto leaf = static_cast<Leaf *>(child_ref.get());
			if (leaf->num_elements > 1) {
				// leaf has multiple rows: remove the row from the leaf
				leaf->Remove(row_id);
			} else {
				// Leaf only has one element, delete leaf, decrement node counter and maybe shrink node
				Node::Erase(*this, node, pos);
			}
		} else {
			// Recurse
			Erase(*child, key, depth + 1, row_id);
		}
	}
}

//===--------------------------------------------------------------------===//
// Point Query
//===--------------------------------------------------------------------===//
static unique_ptr<Key> CreateKey(ART &art, TypeId type, Value &value) {
	assert(type == value.type);
	switch (type) {
	case TypeId::TINYINT:
		return Key::CreateKey<int8_t>(value.value_.tinyint, art.is_little_endian);
	case TypeId::SMALLINT:
		return Key::CreateKey<int16_t>(value.value_.smallint, art.is_little_endian);
	case TypeId::INTEGER:
		return Key::CreateKey<int32_t>(value.value_.integer, art.is_little_endian);
	case TypeId::BIGINT:
		return Key::CreateKey<int64_t>(value.value_.bigint, art.is_little_endian);
<<<<<<< HEAD
    case TypeId::FLOAT:
        return Key::CreateKey<float>(value.value_.float_, art.is_little_endian);
    case TypeId::DOUBLE:
        return Key::CreateKey<double>(value.value_.double_, art.is_little_endian);
    case TypeId::VARCHAR:
        return Key::CreateKey<string>(value.str_value, art.is_little_endian);
=======
	case TypeId::FLOAT:
		return Key::CreateKey<float>(value.value_.float_, art.is_little_endian);
	case TypeId::DOUBLE:
		return Key::CreateKey<double>(value.value_.double_, art.is_little_endian);
>>>>>>> 6fcb5ef8
	default:
		throw InvalidTypeException(type, "Invalid type for index");
	}
}

void ART::SearchEqual(vector<row_t> &result_ids, ARTIndexScanState *state) {
	unique_ptr<Key> key = CreateKey(*this, types[0], state->values[0]);
	auto leaf = static_cast<Leaf *>(Lookup(tree, *key, 0));
	if (!leaf) {
		return;
	}
	for (index_t i = 0; i < leaf->num_elements; i++) {
		row_t row_id = leaf->GetRowId(i);
		result_ids.push_back(row_id);
	}
}

Node *ART::Lookup(unique_ptr<Node> &node, Key &key, unsigned depth) {
	bool skippedPrefix = false; // Did we optimistically skip some prefix without checking it?
	auto node_val = node.get();

	while (node_val) {
		if (node_val->type == NodeType::NLeaf) {
			if (!skippedPrefix && depth == maxPrefix) {
				// No check required
				return node_val;
			}

			if (depth != maxPrefix) {
				// Check leaf
				auto leaf = static_cast<Leaf *>(node_val);
				Key &leafKey = *leaf->value;
				for (index_t i = (skippedPrefix ? 0 : depth); i < leafKey.len; i++) {
					if (leafKey[i] != key[i]) {
						return nullptr;
					}
				}
			}
			return node_val;
		}

		if (node_val->prefix_length) {
			if (node_val->prefix_length < maxPrefix) {
				for (index_t pos = 0; pos < node_val->prefix_length; pos++) {
					if (key[depth + pos] != node_val->prefix[pos]) {
						return nullptr;
					}
				}
			} else {
				skippedPrefix = true;
			}
			depth += node_val->prefix_length;
		}
		index_t pos = node_val->GetChildPos(key[depth]);
		if (pos == INVALID_INDEX) {
			return nullptr;
		}
		node_val = node_val->GetChild(pos)->get();
		assert(node_val);

		depth++;
	}

	return nullptr;
}

//===--------------------------------------------------------------------===//
// Iterator scans
//===--------------------------------------------------------------------===//
template <bool HAS_BOUND, bool INCLUSIVE>
void ART::IteratorScan(ARTIndexScanState *state, Iterator *it, vector<row_t> &result_ids, Key *bound) {
	bool has_next;
	do {
		if (HAS_BOUND) {
			assert(bound);
			if (INCLUSIVE) {
				if (*it->node->value > *bound) {
					break;
				}
			} else {
				if (*it->node->value >= *bound) {
					break;
				}
			}
		}
		for (index_t i = 0; i < it->node->num_elements; i++) {
			row_t row_id = it->node->GetRowId(i);
			result_ids.push_back(row_id);
		}
		has_next = ART::IteratorNext(*it);
	} while (has_next);
}

bool ART::IteratorNext(Iterator &it) {
	// Skip leaf
	if ((it.depth) && ((it.stack[it.depth - 1].node)->type == NodeType::NLeaf)) {
		it.depth--;
	}

	// Look for the next leaf
	while (it.depth > 0) {
		auto &top = it.stack[it.depth - 1];
		Node *node = top.node;

		if (node->type == NodeType::NLeaf) {
			// found a leaf: move to next node
			it.node = (Leaf *)node;
			return true;
		}

		// Find next node
		top.pos = node->GetNextPos(top.pos);
		if (top.pos != INVALID_INDEX) {
			// next node found: go there
			it.stack[it.depth].node = node->GetChild(top.pos)->get();
			it.stack[it.depth].pos = INVALID_INDEX;
			it.depth++;
		} else {
			// no node found: move up the tree
			it.depth--;
		}
	}
	return false;
}

//===--------------------------------------------------------------------===//
// Greater Than
// Returns: True (If found leaf >= key)
//          False (Otherwise)
//===--------------------------------------------------------------------===//
bool ART::Bound(unique_ptr<Node> &n, Key &key, Iterator &it, bool inclusive) {
	it.depth = 0;
	if (!n) {
		return false;
	}
	Node *node = n.get();

	index_t depth = 0;
	while (true) {
		auto &top = it.stack[it.depth];
		top.node = node;
		it.depth++;

		if (node->type == NodeType::NLeaf) {
			// found a leaf node: check if it is bigger or equal than the current key
			auto leaf = static_cast<Leaf *>(node);
			it.node = leaf;
			// if the search is not inclusive the leaf node could still be equal to the current value
			// check if leaf is equal to the current key
			if (*leaf->value == key) {
				// if its not inclusive check if there is a next leaf
				if (!inclusive && !IteratorNext(it)) {
					return false;
				} else {
					return true;
				}
			}

			if (*leaf->value > key) {
				return true;
			}
			// Leaf is lower than key
			// Check if next leaf is still lower than key
			while (IteratorNext(it)) {
				if (*it.node->value == key) {
					// if its not inclusive check if there is a next leaf
					if (!inclusive && !IteratorNext(it)) {
						return false;
					} else {
						return true;
					}
				} else if (*it.node->value > key) {
					// if its not inclusive check if there is a next leaf
					return true;
				}
			}
			return false;
		}
		uint32_t mismatchPos = Node::PrefixMismatch(*this, node, key, depth);
		if (mismatchPos != node->prefix_length) {
			if (node->prefix[mismatchPos] < key[depth + mismatchPos]) {
				// Less
				it.depth--;
				return IteratorNext(it);
			} else {
				// Greater
				top.pos = INVALID_INDEX;
				return IteratorNext(it);
			}
		}
		// prefix matches, search inside the child for the key
		depth += node->prefix_length;

		top.pos = node->GetChildGreaterEqual(key[depth]);

		if (top.pos == INVALID_INDEX) {
			// Find min leaf
			top.pos = node->GetMin();
		}
		node = node->GetChild(top.pos)->get();
		depth++;
	}
}

void ART::SearchGreater(vector<row_t> &result_ids, ARTIndexScanState *state, bool inclusive) {
	Iterator *it = &state->iterator;
	auto key = CreateKey(*this, types[0], state->values[0]);

	// greater than scan: first set the iterator to the node at which we will start our scan by finding the lowest node
	// that satisfies our requirement
	if (!it->start) {
		bool found = ART::Bound(tree, *key, *it, inclusive);
		if (!found) {
			return;
		}
		it->start = true;
	}
	// after that we continue the scan; we don't need to check the bounds as any value following this value is
	// automatically bigger and hence satisfies our predicate
	IteratorScan<false, false>(state, it, result_ids, nullptr);
}

//===--------------------------------------------------------------------===//
// Less Than
//===--------------------------------------------------------------------===//
static Leaf &FindMinimum(Iterator &it, Node &node) {
	Node *next = nullptr;
	index_t pos = 0;
	switch (node.type) {
	case NodeType::NLeaf:
		it.node = (Leaf *)&node;
		return (Leaf &)node;
	case NodeType::N4:
		next = ((Node4 &)node).child[0].get();
		break;
	case NodeType::N16:
		next = ((Node16 &)node).child[0].get();
		break;
	case NodeType::N48: {
		auto &n48 = (Node48 &)node;
		while (n48.childIndex[pos] == Node::EMPTY_MARKER) {
			pos++;
		}
		next = n48.child[n48.childIndex[pos]].get();
		break;
	}
	case NodeType::N256: {
		auto &n256 = (Node256 &)node;
		while (!n256.child[pos]) {
			pos++;
		}
		next = n256.child[pos].get();
		break;
	}
	}
	it.stack[it.depth].node = &node;
	it.stack[it.depth].pos = pos;
	it.depth++;
	return FindMinimum(it, *next);
}

void ART::SearchLess(vector<row_t> &result_ids, ARTIndexScanState *state, bool inclusive) {
	if (!tree) {
		return;
	}

	Iterator *it = &state->iterator;
	auto upper_bound = CreateKey(*this, types[0], state->values[0]);

	if (!it->start) {
		// first find the minimum value in the ART: we start scanning from this value
		auto &minimum = FindMinimum(state->iterator, *tree);
		// early out min value higher than upper bound query
		if (*minimum.value > *upper_bound) {
			return;
		}
		it->start = true;
	}
	// now continue the scan until we reach the upper bound
	if (inclusive) {
		IteratorScan<true, true>(state, it, result_ids, upper_bound.get());
	} else {
		IteratorScan<true, false>(state, it, result_ids, upper_bound.get());
	}
}

//===--------------------------------------------------------------------===//
// Closed Range Query
//===--------------------------------------------------------------------===//
void ART::SearchCloseRange(vector<row_t> &result_ids, ARTIndexScanState *state, bool left_inclusive,
                           bool right_inclusive) {
	auto lower_bound = CreateKey(*this, types[0], state->values[0]);
	auto upper_bound = CreateKey(*this, types[0], state->values[1]);
	Iterator *it = &state->iterator;
	// first find the first node that satisfies the left predicate
	if (!it->start) {
		bool found = ART::Bound(tree, *lower_bound, *it, left_inclusive);
		if (!found) {
			return;
		}
		it->start = true;
	}
	// now continue the scan until we reach the upper bound
	if (right_inclusive) {
		IteratorScan<true, true>(state, it, result_ids, upper_bound.get());
	} else {
		IteratorScan<true, false>(state, it, result_ids, upper_bound.get());
	}
}

void ART::Scan(Transaction &transaction, TableIndexScanState &table_state, DataChunk &result) {
	auto state = (ARTIndexScanState *)table_state.index_state.get();

	// scan the index
	if (!state->checked) {
		vector<row_t> result_ids;
		assert(state->values[0].type == types[0]);

		if (state->values[1].is_null) {
			lock_guard<mutex> l(lock);
			// single predicate
			switch (state->expressions[0]) {
			case ExpressionType::COMPARE_EQUAL:
				SearchEqual(result_ids, state);
				break;
			case ExpressionType::COMPARE_GREATERTHANOREQUALTO:
				SearchGreater(result_ids, state, true);
				break;
			case ExpressionType::COMPARE_GREATERTHAN:
				SearchGreater(result_ids, state, false);
				break;
			case ExpressionType::COMPARE_LESSTHANOREQUALTO:
				SearchLess(result_ids, state, true);
				break;
			case ExpressionType::COMPARE_LESSTHAN:
				SearchLess(result_ids, state, false);
				break;
			default:
				throw NotImplementedException("Operation not implemented");
			}
		} else {
			lock_guard<mutex> l(lock);
			// two predicates
			assert(state->values[1].type == types[0]);
			bool left_inclusive = state->expressions[0] == ExpressionType ::COMPARE_GREATERTHANOREQUALTO;
			bool right_inclusive = state->expressions[1] == ExpressionType ::COMPARE_LESSTHANOREQUALTO;
			SearchCloseRange(result_ids, state, left_inclusive, right_inclusive);
		}
		state->checked = true;

		if (result_ids.size() == 0) {
			return;
		}

		// sort the row ids
		sort(result_ids.begin(), result_ids.end());
		// duplicate eliminate the row ids and append them to the row ids of the state
		state->result_ids.reserve(result_ids.size());

		state->result_ids.push_back(result_ids[0]);
		for (index_t i = 1; i < result_ids.size(); i++) {
			if (result_ids[i] != result_ids[i - 1]) {
				state->result_ids.push_back(result_ids[i]);
			}
		}
	}

	if (state->result_index >= state->result_ids.size()) {
		// exhausted all row ids
		return;
	}

	// create a vector pointing to the current set of row ids
	Vector row_identifiers(ROW_TYPE, (data_ptr_t)&state->result_ids[state->result_index]);
	row_identifiers.count =
	    std::min((index_t)STANDARD_VECTOR_SIZE, (index_t)state->result_ids.size() - state->result_index);

	// fetch the actual values from the base table
	table.Fetch(transaction, result, state->column_ids, row_identifiers, table_state);

	// move to the next set of row ids
	state->result_index += row_identifiers.count;
}<|MERGE_RESOLUTION|>--- conflicted
+++ resolved
@@ -36,7 +36,6 @@
 	case TypeId::BIGINT:
 		maxPrefix = sizeof(int64_t);
 		break;
-<<<<<<< HEAD
     case TypeId::FLOAT:
         maxPrefix = sizeof(float);
         break;
@@ -46,14 +45,6 @@
     case TypeId::VARCHAR:
         maxPrefix = 8;
         break;
-=======
-	case TypeId::FLOAT:
-		maxPrefix = sizeof(float);
-		break;
-	case TypeId::DOUBLE:
-		maxPrefix = sizeof(double);
-		break;
->>>>>>> 6fcb5ef8
 	default:
 		throw InvalidTypeException(types[0], "Invalid type for index");
 	}
@@ -124,7 +115,6 @@
 	case TypeId::BIGINT:
 		generate_keys<int64_t>(input, keys, is_little_endian);
 		break;
-<<<<<<< HEAD
     case TypeId::FLOAT:
         generate_keys<float>(input, keys, is_little_endian);
         break;
@@ -134,14 +124,6 @@
     case TypeId::VARCHAR:
         generate_keys<char*>(input, keys, is_little_endian);
         break;
-=======
-	case TypeId::FLOAT:
-		generate_keys<float>(input, keys, is_little_endian);
-		break;
-	case TypeId::DOUBLE:
-		generate_keys<double>(input, keys, is_little_endian);
-		break;
->>>>>>> 6fcb5ef8
 	default:
 		throw InvalidTypeException(input.data[0].type, "Invalid type for index");
 	}
@@ -396,19 +378,12 @@
 		return Key::CreateKey<int32_t>(value.value_.integer, art.is_little_endian);
 	case TypeId::BIGINT:
 		return Key::CreateKey<int64_t>(value.value_.bigint, art.is_little_endian);
-<<<<<<< HEAD
     case TypeId::FLOAT:
         return Key::CreateKey<float>(value.value_.float_, art.is_little_endian);
     case TypeId::DOUBLE:
         return Key::CreateKey<double>(value.value_.double_, art.is_little_endian);
     case TypeId::VARCHAR:
         return Key::CreateKey<string>(value.str_value, art.is_little_endian);
-=======
-	case TypeId::FLOAT:
-		return Key::CreateKey<float>(value.value_.float_, art.is_little_endian);
-	case TypeId::DOUBLE:
-		return Key::CreateKey<double>(value.value_.double_, art.is_little_endian);
->>>>>>> 6fcb5ef8
 	default:
 		throw InvalidTypeException(type, "Invalid type for index");
 	}
