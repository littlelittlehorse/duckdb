--- conflicted
+++ resolved
@@ -22,12 +22,7 @@
 	}
 }
 
-<<<<<<< HEAD
-BindResult ExpressionBinder::BindFunction(FunctionExpression &function, ScalarFunctionCatalogEntry *func,
-                                          index_t depth) {
-=======
 BindResult ExpressionBinder::BindFunction(FunctionExpression &function, ScalarFunctionCatalogEntry *func, idx_t depth) {
->>>>>>> 9381a869
 	// bind the children of the function expression
 	string error;
 	for (idx_t i = 0; i < function.children.size(); i++) {
