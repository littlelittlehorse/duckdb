//===----------------------------------------------------------------------===//
//                         DuckDB
//
// duckdb/common/types.hpp
//
//
//===----------------------------------------------------------------------===//

#pragma once

#include "duckdb/common/assert.hpp"
#include "duckdb/common/constants.hpp"
#include "duckdb/common/vector.hpp"

namespace duckdb {

class Serializer;
class Deserializer;

struct blob_t {
	data_ptr_t data;
	idx_t size;
};

struct interval_t {
	int32_t months;
	int32_t days;
	int64_t msecs;
};

struct hugeint_t {
public:
	uint64_t lower;
	int64_t upper;

public:
	hugeint_t() = default;
	hugeint_t(int64_t value);
	hugeint_t(const hugeint_t &rhs) = default;
	hugeint_t(hugeint_t &&rhs) = default;
	hugeint_t &operator=(const hugeint_t &rhs) = default;
	hugeint_t &operator=(hugeint_t &&rhs) = default;

	string ToString();

	// comparison operators
	bool operator==(const hugeint_t &rhs) const;
	bool operator!=(const hugeint_t &rhs) const;
	bool operator<=(const hugeint_t &rhs) const;
	bool operator<(const hugeint_t &rhs) const;
	bool operator>(const hugeint_t &rhs) const;
	bool operator>=(const hugeint_t &rhs) const;

	// arithmetic operators
	hugeint_t operator+(const hugeint_t &rhs) const;
	hugeint_t operator-(const hugeint_t &rhs) const;
	hugeint_t operator*(const hugeint_t &rhs) const;
	hugeint_t operator/(const hugeint_t &rhs) const;
	hugeint_t operator%(const hugeint_t &rhs) const;
	hugeint_t operator-() const;

	// bitwise operators
	hugeint_t operator>>(const hugeint_t &rhs) const;
	hugeint_t operator<<(const hugeint_t &rhs) const;
	hugeint_t operator&(const hugeint_t &rhs) const;
	hugeint_t operator|(const hugeint_t &rhs) const;
	hugeint_t operator^(const hugeint_t &rhs) const;
	hugeint_t operator~() const;

	// in-place operators
	hugeint_t &operator+=(const hugeint_t &rhs);
	hugeint_t &operator-=(const hugeint_t &rhs);
	hugeint_t &operator*=(const hugeint_t &rhs);
	hugeint_t &operator/=(const hugeint_t &rhs);
	hugeint_t &operator%=(const hugeint_t &rhs);
	hugeint_t &operator>>=(const hugeint_t &rhs);
	hugeint_t &operator<<=(const hugeint_t &rhs);
	hugeint_t &operator&=(const hugeint_t &rhs);
	hugeint_t &operator|=(const hugeint_t &rhs);
	hugeint_t &operator^=(const hugeint_t &rhs);
};

struct string_t;

template <class T> using child_list_t = std::vector<std::pair<std::string, T>>;
template <class T> using buffer_ptr = std::shared_ptr<T>;

template <class T, typename... Args> buffer_ptr<T> make_buffer(Args &&... args) {
	return std::make_shared<T>(std::forward<Args>(args)...);
}

struct list_entry_t {
	list_entry_t() = default;
	list_entry_t(uint64_t offset, uint64_t length) : offset(offset), length(length) {
	}

	uint64_t offset;
	uint64_t length;
};

//===--------------------------------------------------------------------===//
// Internal Types
//===--------------------------------------------------------------------===//

// taken from arrow's type.h
enum class PhysicalType : uint8_t {
	/// A NULL type having no physical storage
	NA = 0,

	/// Boolean as 1 bit, LSB bit-packed ordering
	BOOL = 1,

	/// Unsigned 8-bit little-endian integer
	UINT8 = 2,

	/// Signed 8-bit little-endian integer
	INT8 = 3,

	/// Unsigned 16-bit little-endian integer
	UINT16 = 4,

	/// Signed 16-bit little-endian integer
	INT16 = 5,

	/// Unsigned 32-bit little-endian integer
	UINT32 = 6,

	/// Signed 32-bit little-endian integer
	INT32 = 7,

	/// Unsigned 64-bit little-endian integer
	UINT64 = 8,

	/// Signed 64-bit little-endian integer
	INT64 = 9,

	/// 2-byte floating point value
	HALF_FLOAT = 10,

	/// 4-byte floating point value
	FLOAT = 11,

	/// 8-byte floating point value
	DOUBLE = 12,

	/// UTF8 variable-length string as List<Char>
	STRING = 13,

	/// Variable-length bytes (no guarantee of UTF8-ness)
	BINARY = 14,

	/// Fixed-size binary. Each value occupies the same number of bytes
	FIXED_SIZE_BINARY = 15,

	/// int32_t days since the UNIX epoch
	DATE32 = 16,

	/// int64_t milliseconds since the UNIX epoch
	DATE64 = 17,

	/// Exact timestamp encoded with int64 since UNIX epoch
	/// Default unit millisecond
	TIMESTAMP = 18,

	/// Time as signed 32-bit integer, representing either seconds or
	/// milliseconds since midnight
	TIME32 = 19,

	/// Time as signed 64-bit integer, representing either microseconds or
	/// nanoseconds since midnight
	TIME64 = 20,

	/// YEAR_MONTH or DAY_TIME interval in SQL style
	INTERVAL = 21,

	/// Precision- and scale-based decimal type. Storage type depends on the
	/// parameters.
	// DECIMAL = 22,

	/// A list of some logical data type
	LIST = 23,

	/// Struct of logical types
	STRUCT = 24,

	/// Unions of logical types
	UNION = 25,

	/// Dictionary-encoded type, also called "categorical" or "factor"
	/// in other programming languages. Holds the dictionary value
	/// type but not the dictionary itself, which is part of the
	/// ArrayData struct
	DICTIONARY = 26,

	/// Map, a repeated struct logical type
	MAP = 27,

	/// Custom data type, implemented by user
	EXTENSION = 28,

	/// Fixed size list of some logical type
	FIXED_SIZE_LIST = 29,

	/// Measure of elapsed time in either seconds, milliseconds, microseconds
	/// or nanoseconds.
	DURATION = 30,

	/// Like STRING, but with 64-bit offsets
	LARGE_STRING = 31,

	/// Like BINARY, but with 64-bit offsets
	LARGE_BINARY = 32,

	/// Like LIST, but with 64-bit offsets
	LARGE_LIST = 33,

	// DuckDB Extensions
	VARCHAR = 200, // our own string representation, different from STRING and LARGE_STRING above
	VARBINARY = 201,
	POINTER = 202,
	HASH = 203,
	INT128 = 204, // 128-bit integers

	INVALID = 255
};

//===--------------------------------------------------------------------===//
// SQL Types
//===--------------------------------------------------------------------===//
enum class LogicalTypeId : uint8_t {
	INVALID = 0,
	SQLNULL = 1, /* NULL type, used for constant NULL */
	UNKNOWN = 2, /* unknown type, used for parameter expressions */
	ANY = 3,     /* ANY type, used for functions that accept any type as parameter */

	BOOLEAN = 10,
	TINYINT = 11,
	SMALLINT = 12,
	INTEGER = 13,
	BIGINT = 14,
	DATE = 15,
	TIME = 16,
	TIMESTAMP = 17,
	FLOAT = 18,
	DOUBLE = 19,
	DECIMAL = 20,
	CHAR = 21,
	VARCHAR = 22,
	VARBINARY = 23,
	BLOB = 24,
	INTERVAL = 25,

	HUGEINT = 50,
	POINTER = 51,
	HASH = 52,

	STRUCT = 100,
	LIST = 101
};

struct LogicalType {
	LogicalType();
	LogicalType(LogicalTypeId id);
	LogicalType(LogicalTypeId id, string collation);
	LogicalType(LogicalTypeId id, uint8_t width, uint8_t scale);
	LogicalType(LogicalTypeId id, child_list_t<LogicalType> child_types);
	LogicalType(LogicalTypeId id, uint8_t width, uint8_t scale, string collation,
	            child_list_t<LogicalType> child_types);

	LogicalTypeId id() const {
		return id_;
	}
	uint8_t width() const {
		return width_;
	}
	uint8_t scale() const {
		return scale_;
	}
	const string &collation() const {
		return collation_;
	}
	const child_list_t<LogicalType> &child_types() const {
		return child_types_;
	}
	PhysicalType InternalType() const {
		return physical_type_;
	}

	bool operator==(const LogicalType &rhs) const {
		return id_ == rhs.id_ && width_ == rhs.width_ && scale_ == rhs.scale_;
	}
	bool operator!=(const LogicalType &rhs) const {
		return !(*this == rhs);
	}

<<<<<<< HEAD
	//! Computes a hash over this SQL type
	hash_t Hash() const;
	//! Serializes a SQLType to a stand-alone binary blob
=======
	//! Serializes a LogicalType to a stand-alone binary blob
>>>>>>> 8dd67a06
	void Serialize(Serializer &serializer);
	//! Deserializes a blob back into an LogicalType
	static LogicalType Deserialize(Deserializer &source);

	string ToString() const;
	bool IsIntegral() const;
	bool IsNumeric() const;
	bool IsMoreGenericThan(LogicalType &other) const;
	hash_t Hash() const;

	//! Returns the "order" of a numeric type; for auto-casting numeric types the type of the highest order should be
	//! used to guarantee a cast doesn't fail
	int NumericTypeOrder() const;

private:
	LogicalTypeId id_;
	uint8_t width_;
	uint8_t scale_;
	string collation_;

	child_list_t<LogicalType> child_types_;
	PhysicalType physical_type_;

private:
	PhysicalType GetInternalType();

public:
	static const LogicalType SQLNULL;
	static const LogicalType BOOLEAN;
	static const LogicalType TINYINT;
	static const LogicalType SMALLINT;
	static const LogicalType INTEGER;
	static const LogicalType BIGINT;
	static const LogicalType FLOAT;
	static const LogicalType DOUBLE;
	static const LogicalType DATE;
	static const LogicalType TIMESTAMP;
	static const LogicalType TIME;
	static const LogicalType VARCHAR;
	static const LogicalType VARBINARY;
	static const LogicalType STRUCT;
	static const LogicalType LIST;
	static const LogicalType ANY;
	static const LogicalType BLOB;
	static const LogicalType INTERVAL;
	static const LogicalType HUGEINT;
	static const LogicalType HASH;
	static const LogicalType POINTER;
	static const LogicalType INVALID;

	//! A list of all NUMERIC types (integral and floating point types)
	static const vector<LogicalType> NUMERIC;
	//! A list of all INTEGRAL types
	static const vector<LogicalType> INTEGRAL;
	//! A list of ALL SQL types
	static const vector<LogicalType> ALL_TYPES;
};

string LogicalTypeIdToString(LogicalTypeId type);

LogicalType MaxLogicalType(LogicalType left, LogicalType right);
LogicalType TransformStringToLogicalType(string str);

//! Returns the PhysicalType for the given type
template <class T> PhysicalType GetTypeId() {
	if (std::is_same<T, bool>()) {
		return PhysicalType::BOOL;
	} else if (std::is_same<T, int8_t>()) {
		return PhysicalType::INT8;
	} else if (std::is_same<T, int16_t>()) {
		return PhysicalType::INT16;
	} else if (std::is_same<T, int32_t>()) {
		return PhysicalType::INT32;
	} else if (std::is_same<T, int64_t>()) {
		return PhysicalType::INT64;
	} else if (std::is_same<T, hugeint_t>()) {
		return PhysicalType::INT128;
	} else if (std::is_same<T, uint64_t>()) {
		return PhysicalType::HASH;
	} else if (std::is_same<T, uintptr_t>()) {
		return PhysicalType::POINTER;
	} else if (std::is_same<T, float>()) {
		return PhysicalType::FLOAT;
	} else if (std::is_same<T, double>()) {
		return PhysicalType::DOUBLE;
	} else if (std::is_same<T, const char *>() || std::is_same<T, char *>()) {
		return PhysicalType::VARCHAR;
	} else if (std::is_same<T, interval_t>()) {
		return PhysicalType::INTERVAL;
	} else {
		return PhysicalType::INVALID;
	}
}

template <class T> bool IsValidType() {
	return GetTypeId<T>() != PhysicalType::INVALID;
}

//! The PhysicalType used by the row identifiers column
extern const LogicalType LOGICAL_ROW_TYPE;
extern const PhysicalType ROW_TYPE;

string TypeIdToString(PhysicalType type);
idx_t GetTypeIdSize(PhysicalType type);
bool TypeIsConstantSize(PhysicalType type);
bool TypeIsIntegral(PhysicalType type);
bool TypeIsNumeric(PhysicalType type);
bool TypeIsInteger(PhysicalType type);

template <class T> bool IsIntegerType() {
	return TypeIsIntegral(GetTypeId<T>());
}

bool ApproxEqual(float l, float r);
bool ApproxEqual(double l, double r);

}; // namespace duckdb<|MERGE_RESOLUTION|>--- conflicted
+++ resolved
@@ -293,13 +293,7 @@
 		return !(*this == rhs);
 	}
 
-<<<<<<< HEAD
-	//! Computes a hash over this SQL type
-	hash_t Hash() const;
-	//! Serializes a SQLType to a stand-alone binary blob
-=======
 	//! Serializes a LogicalType to a stand-alone binary blob
->>>>>>> 8dd67a06
 	void Serialize(Serializer &serializer);
 	//! Deserializes a blob back into an LogicalType
 	static LogicalType Deserialize(Deserializer &source);
