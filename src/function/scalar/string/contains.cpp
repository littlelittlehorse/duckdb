--- conflicted
+++ resolved
@@ -22,9 +22,9 @@
 };
 
 static bool contains_strstr(const string_t &str, const string_t &pattern) {
-	auto str_data = str.GetData();
-	auto patt_data = pattern.GetData();
-	return (strstr(str_data, patt_data) != nullptr);
+    auto str_data = str.GetData();
+    auto patt_data = pattern.GetData();
+	return (strstr(str_data , patt_data) != nullptr);
 }
 
 ScalarFunction ContainsFun::GetFunction() {
@@ -35,14 +35,7 @@
 }
 
 void ContainsFun::RegisterFunction(BuiltinFunctions &set) {
-<<<<<<< HEAD
-	set.AddFunction(ScalarFunction("contains",                           // name of the function
-	                               {SQLType::VARCHAR, SQLType::VARCHAR}, // argument list
-	                               SQLType::BOOLEAN,                     // return type
-	                               ScalarFunction::BinaryFunction<string_t, string_t, bool, ContainsOperator, true>));
-=======
 	set.AddFunction(GetFunction());
->>>>>>> cc5e3f29
 }
 
 } // namespace duckdb