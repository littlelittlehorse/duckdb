#include "duckdb/function/table/read_csv.hpp"
#include "duckdb/execution/operator/persistent/buffered_csv_reader.hpp"
#include "duckdb/common/serializer/buffered_serializer.hpp"
#include "duckdb/function/copy_function.hpp"
#include "duckdb/parser/parsed_data/copy_info.hpp"
#include "duckdb/common/string_util.hpp"
#include "duckdb/common/file_system.hpp"
#include "duckdb/common/types/string_type.hpp"
#include "duckdb/common/vector_operations/vector_operations.hpp"

using namespace std;

namespace duckdb {

struct BaseCSVData : public FunctionData {
	BaseCSVData(string file_path) :
		file_path(move(file_path)) {}

	//! The file path of the CSV file to read or write
	string file_path;
	//! Whether or not to write a header in the file
	bool header = false;
	//! Delimiter to separate columns within each line
	string delimiter = ",";
	//! Quote used for columns that contain reserved characters, e.g., delimiter
	string quote = "\"";
	//! Escape character to escape quote charaƒcter
	string escape;
	//! Specifies the string that represents a null value
	string null_str;
	//! Whether or not the options are specified; if not we default to auto detect
	bool is_auto_detect = true;

	void Finalize();
};

struct WriteCSVData : public BaseCSVData {
	WriteCSVData(string file_path, vector<SQLType> sql_types, vector<string> names) :
		BaseCSVData(move(file_path)), sql_types(move(sql_types)), names(move(names)) {}

	//! The SQL types to write
	vector<SQLType> sql_types;
	//! The column names of the columns to write
	vector<string> names;
	//! True, if column with that index must be quoted
	vector<bool> force_quote;
	//! The newline string to write
	string newline = "\n";
	//! Whether or not we are writing a simple CSV (delimiter, quote and escape are all 1 byte in length)
	bool is_simple;
	//! The size of the CSV file (in bytes) that we buffer before we flush it to disk
	idx_t flush_size = 4096 * 8;
};

struct ReadCSVData : public BaseCSVData {
	ReadCSVData(string file_path, vector<SQLType> sql_types) :
		BaseCSVData(move(file_path)), sql_types(move(sql_types)) {}

	//! The expected SQL types to read
	vector<SQLType> sql_types;
	//! True, if column with that index must be quoted
	vector<bool> force_not_null;
<<<<<<< HEAD
	//! The size of a sample for format/data type detection (csv)
	int sample_size;
	//! The number of samples for data type detection (csv)
	int num_samples;
=======
	//! The DATE_FORMAT to use to read or write dates
	StrpTimeFormat date_format;
	//! Whether or not there is a date format specified
	bool has_date_format = false;
	//! The DATE_FORMAT to use to read or write dates
	StrpTimeFormat timestamp_format;
	//! Whether or not there is a date format specified
	bool has_timestamp_format = false;
>>>>>>> 4cd5e1f5
};

void SubstringDetection(string &str_1, string &str_2, string name_str_1, string name_str_2) {
	if (str_1.find(str_2) != string::npos || str_2.find(str_1) != std::string::npos) {
		throw BinderException("COPY " + name_str_1 + " must not appear in the " + name_str_2 +
		                " specification and vice versa");
	}
}

static bool ParseBoolean(vector<Value> &set) {
	if (set.size() == 0) {
		// no option specified: default to true
		return true;
	}
	if (set.size() > 1) {
		throw BinderException("Expected a single argument as a boolean value (e.g. TRUE or 1)");
	}
	if (set[0].type == TypeId::FLOAT || set[0].type == TypeId::DOUBLE) {
		throw BinderException("Expected a boolean value (e.g. TRUE or 1)");
	}
	return set[0].CastAs(TypeId::BOOL).value_.boolean;
}

static string ParseString(vector<Value> &set) {
	if (set.size() != 1) {
		// no option specified or multiple options specified
		throw BinderException("Expected a single argument as a string value");
	}
	if (set[0].type != TypeId::VARCHAR) {
		throw BinderException("Expected a string argument!");
	}
	return set[0].str_value;
}

static idx_t ParseInteger(vector<Value> &set) {
	if (set.size() != 1) {
		// no option specified or multiple options specified
		throw BinderException("Expected a single argument as a integer value");
	}
	if (set[0].type == TypeId::FLOAT || set[0].type == TypeId::DOUBLE) {
		throw BinderException("Expected a integer argument!");
	}
	return set[0].CastAs(TypeId::INT64).value_.bigint;
}


//===--------------------------------------------------------------------===//
// Bind
//===--------------------------------------------------------------------===//
static bool ParseBaseOption(BaseCSVData &bind_data, string &loption, vector<Value> &set) {
	if (StringUtil::StartsWith(loption, "delim") || StringUtil::StartsWith(loption, "sep")) {
		bind_data.delimiter = ParseString(set);
		bind_data.is_auto_detect = false;
		if (bind_data.delimiter.length() == 0) {
			throw BinderException("QUOTE must not be empty");
		}
	} else if (loption == "quote") {
		bind_data.quote = ParseString(set);
		bind_data.is_auto_detect = false;
		if (bind_data.quote.length() == 0) {
			throw BinderException("QUOTE must not be empty");
		}
	} else if (loption == "escape") {
		bind_data.escape = ParseString(set);
		bind_data.is_auto_detect = false;
		if (bind_data.escape.length() == 0) {
			throw BinderException("ESCAPE must not be empty");
		}
	} else if (loption == "header") {
		bind_data.header = ParseBoolean(set);
		bind_data.is_auto_detect = false;
	} else if (loption == "null") {
		bind_data.null_str = ParseString(set);
		bind_data.is_auto_detect = false;
	} else if (loption == "encoding") {
		auto encoding = StringUtil::Lower(ParseString(set));
		if (encoding != "utf8" && encoding != "utf-8") {
			throw BinderException("Copy is only supported for UTF-8 encoded files, ENCODING 'UTF-8'");
		}
	} else {
		// unrecognized option in base CSV
		return false;
	}
	return true;
}

static bool ParseCSVAutoOption(ReadCSVData &bind_data, string &loption, vector<Value> &set) {
	if (loption == "sample_size") {
		bind_data.sample_size = ParseInteger(set);
		if (bind_data.sample_size > STANDARD_VECTOR_SIZE) {
			throw BinderException("Unsupported parameter for SAMPLE_SIZE: cannot be bigger than STANDARD_VECTOR_SIZE %d",
				    STANDARD_VECTOR_SIZE);
		}
	} else if (loption == "num_samples") {
		bind_data.num_samples = ParseInteger(set);
	} else {
		// unrecognized option in CSV auto
		return false;
	}
	return true;
}

void BaseCSVData::Finalize() {
	// verify that the options are correct in the final pass
	if (escape.empty()) {
		escape = quote;
	}
	// escape and delimiter must not be substrings of each other
	SubstringDetection(delimiter, escape, "DELIMITER", "ESCAPE");
	// delimiter and quote must not be substrings of each other
	SubstringDetection(quote, delimiter, "DELIMITER", "QUOTE");
	// escape and quote must not be substrings of each other (but can be the same)
	if (quote != escape) {
		SubstringDetection(quote, escape, "QUOTE", "ESCAPE");
	}
	if (null_str != "") {
		// null string and delimiter must not be substrings of each other
		SubstringDetection(delimiter, null_str, "DELIMITER", "NULL");
		// quote/escape and nullstr must not be substrings of each other
		SubstringDetection(quote, null_str, "QUOTE", "NULL");
		SubstringDetection(escape, null_str, "ESCAPE", "NULL");
	}
}

static vector<bool> ParseColumnList(vector<Value> &set, vector<string> &names) {
	vector<bool> result;
	if (set.size() == 0) {
		throw BinderException("Expected a column list or * as parameter");
	}
	if (set.size() == 1 && set[0].type == TypeId::VARCHAR && set[0].str_value == "*") {
		// *, force_not_null on all columns
		result.resize(names.size(), true);
	} else {
		// list of options: parse the list
		unordered_map<string, bool> option_map;
		for(idx_t i = 0; i < set.size(); i++) {
			option_map[set[i].ToString()] = false;
		}
		result.resize(names.size(), false);
		for(idx_t i = 0; i < names.size(); i++) {
			auto entry = option_map.find(names[i]);
			if (entry != option_map.end()) {
				result[i] = true;
				entry->second = true;
			}
		}
		for(auto entry : option_map) {
			if (!entry.second) {
				throw BinderException("Column %s not found in table", entry.first.c_str());
			}
		}
	}
	return result;
}

static unique_ptr<FunctionData> write_csv_bind(ClientContext &context, CopyInfo &info, vector<string> &names,
                                           vector<SQLType> &sql_types) {
	auto bind_data = make_unique<WriteCSVData>(info.file_path, sql_types, names);

	// check all the options in the copy info
	for(auto &option : info.options) {
		auto loption = StringUtil::Lower(option.first);
		auto &set = option.second;
		if (ParseBaseOption(*bind_data, loption, set)) {
			// parsed option in base CSV options: continue
			continue;
		} else if (loption == "force_quote") {
			bind_data->force_quote = ParseColumnList(set, names);
		} else {
			throw NotImplementedException("Unrecognized option for CSV: %s", option.first.c_str());
		}
	}
	// verify the parsed options
	if (bind_data->force_quote.size() == 0) {
		// no FORCE_QUOTE specified: initialize to false
		bind_data->force_quote.resize(names.size(), false);
	}
	bind_data->Finalize();
	bind_data->is_simple = bind_data->delimiter.size() == 1 && bind_data->escape.size() == 1 && bind_data->quote.size() == 1;
	return move(bind_data);
}

static unique_ptr<FunctionData> read_csv_bind(ClientContext &context, CopyInfo &info, vector<string> &expected_names, vector<SQLType> &expected_types) {
	auto bind_data = make_unique<ReadCSVData>(info.file_path, expected_types);

	// check all the options in the copy info
	for(auto &option : info.options) {
		auto loption = StringUtil::Lower(option.first);
		auto &set = option.second;
		if (ParseBaseOption(*bind_data, loption, set)) {
			// parsed option in base CSV options: continue
			continue;
		} else if (ParseCSVAutoOption(*bind_data, loption, set)) {
			// parsed CSV auto options: continue
			continue;
		} else if (loption == "force_not_null") {
			bind_data->force_not_null = ParseColumnList(set, expected_names);
		}  else if (loption == "date_format" || loption == "dateformat") {
			string format = ParseString(set);
			string error = StrTimeFormat::ParseFormatSpecifier(format, bind_data->date_format);
			bind_data->date_format.format_specifier = format;
			if (!error.empty()) {
				throw InvalidInputException("Could not parse DATEFORMAT: %s", error.c_str());
			}
			bind_data->has_date_format = true;
		} else if (loption == "timestamp_format" || loption == "timestampformat") {
			string format = ParseString(set);
			string error = StrTimeFormat::ParseFormatSpecifier(format, bind_data->timestamp_format);
			bind_data->timestamp_format.format_specifier = format;
			if (!error.empty()) {
				throw InvalidInputException("Could not parse TIMESTAMPFORMAT: %s", error.c_str());
			}
			bind_data->has_timestamp_format = true;
		} else {
			throw NotImplementedException("Unrecognized option for CSV: %s", option.first.c_str());
		}
	}
	// verify the parsed options
	if (bind_data->force_not_null.size() == 0) {
		// no FORCE_QUOTE specified: initialize to false
		bind_data->force_not_null.resize(expected_types.size(), false);
	}
	bind_data->Finalize();
	return move(bind_data);
}

static unique_ptr<FunctionData> read_csv_auto_bind(ClientContext &context, CopyInfo &info, vector<string> &expected_names, vector<SQLType> &expected_types) {
	auto bind_data = make_unique<ReadCSVData>(info.file_path, expected_types);

	for(auto &option : info.options) {
		auto loption = StringUtil::Lower(option.first);
		auto &set = option.second;
		if (ParseCSVAutoOption(*bind_data, loption, set)) {
			// parsed CSV auto options: continue
			continue;
		} 
		// CSV auto accepts no other options!
		throw NotImplementedException("Unrecognized option for CSV_AUTO: %s", option.first.c_str());
	}

	bind_data->Finalize();
	return move(bind_data);
}

//===--------------------------------------------------------------------===//
// Helper writing functions
//===--------------------------------------------------------------------===//
static string AddEscapes(string &to_be_escaped, string escape, string val) {
	idx_t i = 0;
	string new_val = "";
	idx_t found = val.find(to_be_escaped);

	while (found != string::npos) {
		while (i < found) {
			new_val += val[i];
			i++;
		}
		new_val += escape;
		found = val.find(to_be_escaped, found + escape.length());
	}
	while (i < val.length()) {
		new_val += val[i];
		i++;
	}
	return new_val;
}

static bool RequiresQuotes(WriteCSVData &options, const char *str, idx_t len) {
	// check if the string is equal to the null string
	if (len == options.null_str.size() && memcmp(str, options.null_str.c_str(), len) == 0) {
		return true;
	}
	if (options.is_simple) {
		// simple CSV: check for newlines, quotes and delimiter all at once
		for (idx_t i = 0; i < len; i++) {
			if (str[i] == '\n' || str[i] == '\r' || str[i] == options.quote[0] || str[i] == options.delimiter[0]) {
				// newline, write a quoted string
				return true;
			}
		}
		// no newline, quote or delimiter in the string
		// no quoting or escaping necessary
		return false;
	} else {
		// CSV with complex quotes/delimiter (multiple bytes)

		// first check for \n, \r, \n\r in string
		for (idx_t i = 0; i < len; i++) {
			if (str[i] == '\n' || str[i] == '\r') {
				// newline, write a quoted string
				return true;
			}
		}

		// check for delimiter
		if (strstr(str, options.delimiter.c_str())) {
			return true;
		}
		// check for quote
		if (strstr(str, options.quote.c_str())) {
			return true;
		}
		return false;
	}
}

static void WriteQuotedString(Serializer &serializer, WriteCSVData &options, const char *str, idx_t len, bool force_quote) {
	if (!force_quote) {
		// force quote is disabled: check if we need to add quotes anyway
		force_quote = RequiresQuotes(options, str, len);
	}
	if (force_quote) {
		// quoting is enabled: we might need to escape things in the string
		bool requires_escape = false;
		if (options.is_simple) {
			// simple CSV
			// do a single loop to check for a quote or escape value
			for (idx_t i = 0; i < len; i++) {
				if (str[i] == options.quote[0] || str[i] == options.escape[0]) {
					requires_escape = true;
					break;
				}
			}
		} else {
			// complex CSV
			// check for quote or escape separately
			if (strstr(str, options.quote.c_str())) {
				requires_escape = true;
			} else if (strstr(str, options.escape.c_str())) {
				requires_escape = true;
			}
		}
		if (!requires_escape) {
			// fast path: no need to escape anything
			serializer.WriteBufferData(options.quote);
			serializer.WriteData((const_data_ptr_t) str, len);
			serializer.WriteBufferData(options.quote);
			return;
		}

		// slow path: need to add escapes
		string new_val(str, len);
		new_val = AddEscapes(options.escape, options.escape, new_val);
		if (options.escape != options.quote) {
			// need to escape quotes separately
			new_val = AddEscapes(options.quote, options.escape, new_val);
		}
		serializer.WriteBufferData(options.quote);
		serializer.WriteBufferData(new_val);
		serializer.WriteBufferData(options.quote);
	} else {
		serializer.WriteData((const_data_ptr_t) str, len);
	}
}

//===--------------------------------------------------------------------===//
// Sink
//===--------------------------------------------------------------------===//
struct LocalReadCSVData : public LocalFunctionData {
	//! The thread-local buffer to write data into
	BufferedSerializer serializer;
	//! A chunk with VARCHAR columns to cast intermediates into
	DataChunk cast_chunk;
};

struct GlobalWriteCSVData : public GlobalFunctionData {
	GlobalWriteCSVData(FileSystem &fs, string file_path) : fs(fs) {
		handle = fs.OpenFile(file_path, FileFlags::FILE_FLAGS_WRITE | FileFlags::FILE_FLAGS_FILE_CREATE_NEW, FileLockType::WRITE_LOCK);
	}

	void WriteData(const_data_ptr_t data, idx_t size) {
		lock_guard<mutex> flock(lock);
		fs.Write(*handle, (void*) data, size);
	}

	FileSystem &fs;
	//! The mutex for writing to the physical file
	mutex lock;
	//! The file handle to write to
	unique_ptr<FileHandle> handle;
};

static unique_ptr<LocalFunctionData> write_csv_initialize_local(ClientContext &context, FunctionData &bind_data) {
	auto &csv_data = (WriteCSVData &) bind_data;
	auto local_data = make_unique<LocalReadCSVData>();

	// create the chunk with VARCHAR types
	vector<TypeId> types;
	types.resize(csv_data.names.size(), TypeId::VARCHAR);

	local_data->cast_chunk.Initialize(types);
	return move(local_data);
}

static unique_ptr<GlobalFunctionData> write_csv_initialize_global(ClientContext &context, FunctionData &bind_data) {
	auto &csv_data = (WriteCSVData &) bind_data;
	auto global_data =  make_unique<GlobalWriteCSVData>(FileSystem::GetFileSystem(context), csv_data.file_path);

	if (csv_data.header) {
		BufferedSerializer serializer;
		// write the header line to the file
		for (idx_t i = 0; i < csv_data.names.size(); i++) {
			if (i != 0) {
				serializer.WriteBufferData(csv_data.delimiter);
			}
			WriteQuotedString(serializer, csv_data, csv_data.names[i].c_str(), csv_data.names[i].size(), false);
		}
		serializer.WriteBufferData(csv_data.newline);

		global_data->WriteData(serializer.blob.data.get(), serializer.blob.size);
	}
	return move(global_data);
}


static void write_csv_sink(ClientContext &context, FunctionData &bind_data, GlobalFunctionData &gstate, LocalFunctionData &lstate, DataChunk &input) {
	auto &csv_data = (WriteCSVData &) bind_data;
	auto &local_data = (LocalReadCSVData &) lstate;
	auto &global_state = (GlobalWriteCSVData &) gstate;

	// write data into the local buffer

	// first cast the columns of the chunk to varchar
	auto &cast_chunk = local_data.cast_chunk;
	cast_chunk.SetCardinality(input);
	for (idx_t col_idx = 0; col_idx < input.column_count(); col_idx++) {
		if (csv_data.sql_types[col_idx].id == SQLTypeId::VARCHAR || csv_data.sql_types[col_idx].id == SQLTypeId::BLOB) {
			// VARCHAR, just create a reference
			cast_chunk.data[col_idx].Reference(input.data[col_idx]);
		} else {
			// non varchar column, perform the cast
			VectorOperations::Cast(input.data[col_idx], cast_chunk.data[col_idx], csv_data.sql_types[col_idx],
									SQLType::VARCHAR, input.size());
		}
	}

	cast_chunk.Normalify();
	auto &writer = local_data.serializer;
	// now loop over the vectors and output the values
	for (idx_t row_idx = 0; row_idx < cast_chunk.size(); row_idx++) {
		// write values
		for (idx_t col_idx = 0; col_idx < cast_chunk.column_count(); col_idx++) {
			if (col_idx != 0) {
				writer.WriteBufferData(csv_data.delimiter);
			}
			if (FlatVector::IsNull(cast_chunk.data[col_idx], row_idx)) {
				// write null value
				writer.WriteBufferData(csv_data.null_str);
				continue;
			}

			// non-null value, fetch the string value from the cast chunk
			auto str_data = FlatVector::GetData<string_t>(cast_chunk.data[col_idx]);
			auto str_value = str_data[row_idx];
			// FIXME: we could gain some performance here by checking for certain types if they ever require quotes (e.g. integers only require quotes if the delimiter is a number, decimals only require quotes if the delimiter is a number or "." character)
			WriteQuotedString(writer, csv_data, str_value.GetData(), str_value.GetSize(), csv_data.force_quote[col_idx]);
		}
		writer.WriteBufferData(csv_data.newline);
	}
	// check if we should flush what we have currently written
	if (writer.blob.size >= csv_data.flush_size) {
		global_state.WriteData(writer.blob.data.get(), writer.blob.size);
		writer.Reset();
	}
}

//===--------------------------------------------------------------------===//
// Combine
//===--------------------------------------------------------------------===//
static void write_csv_combine(ClientContext &context, FunctionData &bind_data, GlobalFunctionData &gstate,
                          LocalFunctionData &lstate) {
	auto &local_data = (LocalReadCSVData &) lstate;
	auto &global_state = (GlobalWriteCSVData &) gstate;
	auto &writer = local_data.serializer;
	// flush the local writer
	if (writer.blob.size > 0) {
		global_state.WriteData(writer.blob.data.get(), writer.blob.size);
		writer.Reset();
	}
}

//===--------------------------------------------------------------------===//
// Read CSV
//===--------------------------------------------------------------------===//
struct GlobalReadCSVData : public GlobalFunctionData {
	unique_ptr<BufferedCSVReader> csv_reader;
};

unique_ptr<GlobalFunctionData> read_csv_initialize(ClientContext &context, FunctionData &fdata) {
	auto global_data = make_unique<GlobalReadCSVData>();
	auto &bind_data = (ReadCSVData&) fdata;

	// set up the CSV reader with the parsed options
    BufferedCSVReaderOptions options;
	options.file_path = bind_data.file_path;
	options.auto_detect = bind_data.is_auto_detect;
	options.delimiter = bind_data.delimiter;
	options.quote = bind_data.quote;
	options.escape = bind_data.escape;
	options.header = bind_data.header;
	options.null_str = bind_data.null_str;
	options.skip_rows = 0;
	options.num_cols = bind_data.sql_types.size();
	options.force_not_null = bind_data.force_not_null;
<<<<<<< HEAD
	options.sample_size = bind_data.sample_size;
	options.num_samples = bind_data.num_samples;
=======
	options.has_date_format = bind_data.has_date_format;
	options.date_format = move(bind_data.date_format);
	options.has_timestamp_format = bind_data.has_timestamp_format;
	options.timestamp_format = move(bind_data.timestamp_format);
>>>>>>> 4cd5e1f5

	global_data->csv_reader = make_unique<BufferedCSVReader>(context, move(options), bind_data.sql_types);
	return move(global_data);
}

void read_csv_get_chunk(ExecutionContext &context, GlobalFunctionData &gstate, FunctionData &bind_data, DataChunk &chunk) {
	// read a chunk from the CSV reader
	auto &gdata = (GlobalReadCSVData &) gstate;
	gdata.csv_reader->ParseCSV(chunk);
}

void CSVCopyFunction::RegisterFunction(BuiltinFunctions &set) {
	CopyFunction info("csv");
	info.copy_to_bind = write_csv_bind;
	info.copy_to_initialize_local = write_csv_initialize_local;
	info.copy_to_initialize_global = write_csv_initialize_global;
	info.copy_to_sink = write_csv_sink;
	info.copy_to_combine = write_csv_combine;

	info.copy_from_bind = read_csv_bind;
	info.copy_from_initialize = read_csv_initialize;
	info.copy_from_get_chunk = read_csv_get_chunk;

	// CSV_AUTO can only be used in COPY FROM
	CopyFunction auto_info("csv_auto");
	auto_info.copy_from_bind = read_csv_auto_bind;
	auto_info.copy_from_initialize = read_csv_initialize;
	auto_info.copy_from_get_chunk = read_csv_get_chunk;

	set.AddFunction(info);
	set.AddFunction(auto_info);
}

} // namespace duckdb<|MERGE_RESOLUTION|>--- conflicted
+++ resolved
@@ -60,12 +60,10 @@
 	vector<SQLType> sql_types;
 	//! True, if column with that index must be quoted
 	vector<bool> force_not_null;
-<<<<<<< HEAD
 	//! The size of a sample for format/data type detection (csv)
 	int sample_size;
 	//! The number of samples for data type detection (csv)
 	int num_samples;
-=======
 	//! The DATE_FORMAT to use to read or write dates
 	StrpTimeFormat date_format;
 	//! Whether or not there is a date format specified
@@ -74,7 +72,6 @@
 	StrpTimeFormat timestamp_format;
 	//! Whether or not there is a date format specified
 	bool has_timestamp_format = false;
->>>>>>> 4cd5e1f5
 };
 
 void SubstringDetection(string &str_1, string &str_2, string name_str_1, string name_str_2) {
@@ -579,15 +576,12 @@
 	options.skip_rows = 0;
 	options.num_cols = bind_data.sql_types.size();
 	options.force_not_null = bind_data.force_not_null;
-<<<<<<< HEAD
 	options.sample_size = bind_data.sample_size;
 	options.num_samples = bind_data.num_samples;
-=======
 	options.has_date_format = bind_data.has_date_format;
 	options.date_format = move(bind_data.date_format);
 	options.has_timestamp_format = bind_data.has_timestamp_format;
 	options.timestamp_format = move(bind_data.timestamp_format);
->>>>>>> 4cd5e1f5
 
 	global_data->csv_reader = make_unique<BufferedCSVReader>(context, move(options), bind_data.sql_types);
 	return move(global_data);
