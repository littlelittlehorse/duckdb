#include "main/appender.hpp"

#include "catalog/catalog_entry/table_catalog_entry.hpp"
#include "common/exception.hpp"
#include "main/connection.hpp"
#include "main/database.hpp"
#include "storage/data_table.hpp"

using namespace duckdb;
using namespace std;

<<<<<<< HEAD
Appender::Appender(Connection &con, string schema_name, string table_name) : con(con), table_entry(nullptr), column(0) {
	table_entry = con.db.catalog->GetTable(*con.context, schema_name, table_name);
	assert(table_entry);
=======
Appender::Appender(Connection &con, string schema_name, string table_name, unique_lock<mutex> lock)
    : con(con), table_entry(nullptr), column(0), lock(std::move(lock)) {

	table_entry = con.db.catalog->GetTable(con.context->transaction.ActiveTransaction(), schema_name, table_name);
>>>>>>> 8ac6ad08

	// get the table entry
	auto types = table_entry->GetTypes();
	chunk.Initialize(types);
}

Appender::~Appender() {
	con.CloseAppender();
}

void Appender::CheckAppend(TypeId type) {
	if (column >= chunk.column_count) {
		throw Exception("Too many appends for chunk!");
	}
	assert(type == TypeId::INVALID || chunk.data[column].type == type);
}

void Appender::BeginRow() {
	column = 0;
}

void Appender::EndRow() {
	// check that all rows have been appended to
	if (column != chunk.column_count) {
		throw Exception("Call to Appender::EndRow() without all rows having been "
		                "appended to!");
	}
	if (chunk.size() >= STANDARD_VECTOR_SIZE) {
		Flush();
	}
}

void Appender::AppendBoolean(int8_t value) {
	CheckAppend(TypeId::BOOLEAN);
	auto &col = chunk.data[column++];
	((int8_t *)col.data)[col.count++] = value;
}

void Appender::AppendTinyInt(int8_t value) {
	CheckAppend(TypeId::TINYINT);
	auto &col = chunk.data[column++];
	((int8_t *)col.data)[col.count++] = value;
}

void Appender::AppendSmallInt(int16_t value) {
	CheckAppend(TypeId::SMALLINT);
	auto &col = chunk.data[column++];
	((int16_t *)col.data)[col.count++] = value;
}

void Appender::AppendInteger(int value) {
	CheckAppend(TypeId::INTEGER);
	auto &col = chunk.data[column++];
	((int32_t *)col.data)[col.count++] = value;
}

void Appender::AppendBigInt(int64_t value) {
	CheckAppend(TypeId::BIGINT);
	auto &col = chunk.data[column++];
	((int64_t *)col.data)[col.count++] = value;
}

void Appender::AppendString(const char *value) {
	CheckAppend(TypeId::VARCHAR);
	AppendValue(Value(value));
}

void Appender::AppendDouble(double value) {
	CheckAppend(TypeId::DOUBLE);
	auto &col = chunk.data[column++];
	((double *)col.data)[col.count++] = value;
}

void Appender::AppendValue(Value value) {
	CheckAppend();
	chunk.data[column].SetValue(chunk.data[column].count++, value);
	column++;
}

void Appender::Flush() {
	assert(table_entry);
	table_entry->storage->Append(*table_entry, *con.context.get(), chunk);
	chunk.Reset();
	column = 0;
}<|MERGE_RESOLUTION|>--- conflicted
+++ resolved
@@ -9,16 +9,10 @@
 using namespace duckdb;
 using namespace std;
 
-<<<<<<< HEAD
-Appender::Appender(Connection &con, string schema_name, string table_name) : con(con), table_entry(nullptr), column(0) {
-	table_entry = con.db.catalog->GetTable(*con.context, schema_name, table_name);
-	assert(table_entry);
-=======
 Appender::Appender(Connection &con, string schema_name, string table_name, unique_lock<mutex> lock)
     : con(con), table_entry(nullptr), column(0), lock(std::move(lock)) {
 
 	table_entry = con.db.catalog->GetTable(con.context->transaction.ActiveTransaction(), schema_name, table_name);
->>>>>>> 8ac6ad08
 
 	// get the table entry
 	auto types = table_entry->GetTypes();
